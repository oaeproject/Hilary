--- conflicted
+++ resolved
@@ -102,11 +102,7 @@
     "redis": "latest",
     "request": "latest",
     "restjsdoc": "latest",
-<<<<<<< HEAD
-    "rimraf": "latest",
-=======
     "selectn": "latest",
->>>>>>> cb339d16
     "shortid": "latest",
     "slideshare": "git://github.com/oaeproject/node-slideshare",
     "sockjs": "latest",
