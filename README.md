# Open Academic Environment (OAE Project)

Hilary is the back-end for the [Open Academic Environment](http://www.oaeproject.org/)

## Build status
[![Build Status](https://travis-ci.org/sakaiproject/Hilary.png?branch=master)](https://travis-ci.org/sakaiproject/Hilary)

## Quickstart Guide

The following guide will take you through the necessary steps to run the back-end for OAE (Hilary) and its reference UI (3akai-ux) for development purposes.

### Installing dependencies
If you're installing on Windows (not recommended for production) there's a package manager called Chocolatey that can be used to install all the dependencies quickly. See the `Windows Dependencies` section of this document for more information.

#### Node.js

Download and install the latest version of [Node.js](http://nodejs.org/). The Hilary back-end is written completely in JavaScript, powered by Node.js.

#### Apache Cassandra

Download the latest version if [Apache Cassandra](http://cassandra.apache.org/) and extract it to a directory of your choice. Then you can start it in the backround by running the following:

```
cd my-cassandra-dir
bin/cassandra
```

If you choose to instead install with a package manager, you'll want to ensure the following directories exist:

```
sudo mkdir -p /var/log/cassandra
sudo chown -R `whoami` /var/log/cassandra
sudo mkdir -p /var/lib/cassandra
sudo chown -R `whoami` /var/lib/cassandra
```

All Hilary data is stored in Apache Cassandra. Therefore it is *not necessary* to install any RDBMS such as MySQL or PostgreSQL.

#### Redis

Download and install (or compile) the latest version of Redis, please follow the installation instructions on the [Redis download page](http://redis.io/download). Once installed, you can start it by running the following:

```
cd my-redis-dir
src/redis-server
```

Redis is used for caching frequently accessed data and for broadcasting messages (PubSub) across the application cluster.

#### ElasticSearch

Download the latest version of [ElasticSearch](http://www.elasticsearch.org/download/), and extract it to a directory of your choice. Once extracted, you can start it in the backround by running the following:

```
cd my-elasticsearch-dir
bin/elasticsearch
```

ElasticSearch powers the full-text search functionality of OAE.

#### RabbitMQ

To install RabbitMQ, please follow the instructions on the [RabbitMQ Download Page](http://www.rabbitmq.com/download.html). Once completed, you should be able to start RabbitMQ in the background by running:

```
rabbitmq-server -detatched
```

RabbitMQ powers the asynchronous task-queue function in Hilary. It allows heavier "background" tasks such as activity processing, search indexing and preview processing to be off-loaded to specialized clusters of servers. Though, in a development environment you don't need to worry about specialized clusters, your development machine will do just fine out-of-the-box.

#### GraphicsMagick

GraphicsMagick installation instructions can be found on their [README page](http://www.graphicsmagick.org/README.html), however for *nix OS' it is typically available in the package manager of your choice (e.g., `brew install graphicsmagick`)

GraphicsMagick provides the ability to crop and resize profile pictures, and is required to run Hilary.

#### Preview Processor (optional)

The preview processor is not a requirement to run Hilary, but it certainly makes things look wonderful. It takes care of producing previews of content items for the UI (e.g., splitting PDFs into pages, cropping / resizing uploaded images). There are a few dependencies needed only if you are planning to run the preview processor:

##### PDFTK (only if preview processor is desired)

Download and install [PDFTK](http://www.pdflabs.com/tools/pdftk-the-pdf-toolkit/). This dependency takes care of splitting PDF files into individual pages.

##### LibreOffice (only if preview processor is desired)

Download and install [LibreOffice](http://www.libreoffice.org/download/). This dependency takes care of converting Microsoft Office files to PDFs so they may be further split into previews by PDFTK.

#### Nginx (version 1.4.1 or higher)

Download [Nginx **version 1.4.1 or higher**](http://nginx.org/en/download.html). You will need to download [PCRE](http://www.pcre.org/) as well for configuring Nginx.

Once you've downloaded and extracted both to directories of your choice, you can configure and install:

```
cd your-nginx-dir
./configure --with-pcre=/path/to/pcre
make
sudo make install
cd /usr/local/nginx
sudo sbin/nginx
```

Nginx is the most tested load balancer and web server used for OAE. A web server such as Nginx is necessary for file downloads to work properly.

#### Etherpad lite

[Etherpad](http://etherpad.org/) is an open-source editor for online collaborative editing in real-time and is used to power the OAE collaborative documents. Follow the [Etherpad README](https://github.com/ether/etherpad-lite/blob/develop/README.md) to get it installed.

Once you've installed the server you will also need the [Etherpad OAE](https://github.com/sakaiproject/ep_oae) plugin. It's the glue for authenticating users between Hilary and etherpad-lite.
The simplest method of installing the plugin is cloning it in the top node_modules folder that can be found in your etherpad-lite directory.

```
cd your-etherpad-dir
cd node_modules
git clone https://github.com/sakaiproject/ep_oae
cd ..
```

<<<<<<< HEAD
You can copy or symlink the `static/css/pad.css` in the `ep_oae` module to `your-etherpad-dir/src/static/custom/pad.css` in order to apply the OAE skin on etherpad.

=======
>>>>>>> 3bab0b2f
Next, we need to enable websockets as a way of communicating between Etherpad and Hilary. In order to do this, open the settings.json file in your favourite editor and change

```
"socketTransportProtocols" : ["xhr-polling", "jsonp-polling", "htmlfile"],
```

to

```
"socketTransportProtocols" : ["websocket", "xhr-polling", "jsonp-polling", "htmlfile"],
```

<<<<<<< HEAD
You can optionally add the [Etherpad headings plugin](https://github.com/fourplusone/etherpad-plugins/tree/master/ep_headings) which allows you to use HTML headings in your document.
The installation process is the same as the OAE plugin so it should be installed in the top-level node_modules directory.

=======
>>>>>>> 3bab0b2f
Now, Etherpad can be started by running the following command:

```
bin/run.sh
```
<<<<<<< HEAD

Hilary will also need to be configured to use the correct Etherpad API key. The key can be found (or created) in a plain-text file at `your-etherpad-dir/APIKEY.txt`
=======
>>>>>>> 3bab0b2f

#### Windows Dependencies

##### Installing with chocolatey

Open a command line and install Chocolatey with the following command:

    @powershell -NoProfile -ExecutionPolicy unrestricted -Command "iex ((new-object net.webclient).DownloadString('http://chocolatey.org/install.ps1'))" && SET PATH=%PATH%;%systemdrive%\chocolatey\bin

If you don't yet have git installed you can use Chocolatey to install it with `cinst msysgit`.

You can then install the remaining dependencies using the `chocolatey.config` in this repo:

    cinst chocolatey.config

##### Installing manually

Windows has a few extra dependencies that are known to be needed:

**Windows 7:**

* [Microsoft Visual Studio C++ 2010](http://go.microsoft.com/?linkid=9709949); and
* [Microsoft Windows SDK for Windows](http://www.microsoft.com/en-us/download/details.aspx?id=8279)

**Windows 8:**

* [Microsoft Visual Studio C++ 2012](http://go.microsoft.com/?linkid=9816758)

### Deploying the server

#### Get the code

By default, OAE assumes both the [Hilary repository](http://github.com/sakaiproject/Hilary) and the [3akai-ux repository](http://github.com/sakaiproject/3akai-ux) are siblings in the same directory. If you want to make changes to the code, you will want your own fork of these repositories, which can then be used to push to and send pull requests from. If you are only trying to set up a new OAE instance, the Github repositories below should be sufficient. We now clone both of the repositories. If you have created your own forks of Hilary and 3akai-ux, please substitute the repositories below with your repositories:

```
~/oae$ git clone git://github.com/sakaiproject/Hilary.git
~/oae$ git clone git://github.com/sakaiproject/3akai-ux.git
~/oae$ cd 3akai-ux
~/oae/3akai-ux$ git checkout newframework
```

**Note:** Currently you must use the **newframework branch** in the 3akai-ux repository, as master remains built for the Nakamura back-end.

Please remember that filenames and directories that contain spaces can sometimes result in unstable side-effects. Please ensure all paths are space-free.


#### Configuration

##### Hosts file

OAE is a multi-tenant system that discriminates the tenant by the host name with which you are accessing the server. In order to support the "Global Tenant" (i.e., the tenant that hosts the administration UI) and a "User Tenant", you will need to have at least 3 different host names that point to your server. To do this, you will need to add the following entries to your `/etc/hosts` file:

```
127.0.0.1   admin.oae.com
127.0.0.1   tenant1.oae.com
127.0.0.1   0.etherpad.oae.com
```

Where "admin.oae.com" is the hostname that we will use to access the global administration tenant, "tenant1.oae.com" would be one of many potential user tenant hosts and "0.etherpad.oae.com" is the default domain for the Etherpad server.

##### Hilary config.js

Open the `config.js` file in the root of the Hilary directory. This file contains a JavaScript object that represents the configuration for your server.

* Configure the `config.files.uploadDir` property to point to a directory that exists. This is where files such as profile pictures, content bodies, previews, etc... will be stored
* Ensure that the property `config.server.globalAdminHost` is configured to the same host name you set for your global admin host in /etc/hosts
* Configure the `config.etherpad.apikey` property to the API Key that can be found in `your-etherpad-dir/APIKEY.txt`

**If you want preview processing enabled, configure the following:**

* Ensure that the property `config.previews.enabled` is set to `true`
* Ensure that the locations of the LibreOffice and PDFTK binaries are correct in the `config.previews.binaries` property

##### Nginx Configuration

Find the "nginx.conf" template file located in the root folder of the 3akai-ux (3akai-ux/nginx.conf) repository that you cloned earlier. Now replace your the nginx.conf file that came with your Nginx install (e.g., `/usr/local/nginx/conf/nginx.conf`) with this one and perform the following edits:

* Replace `<%= NGINX_USER %>` and `<%= NGINX_GROUP %>` with the OS user and group that the nginx process should run as
* Replace `<%= UX_HOME %>` with the full absolute path to your cloned 3akai-ux directory (e.g., /Users/branden/oae/3akai-ux)
* Replace `<%= LOCAL_FILE_STORAGE_DIRECTORY %>` with the full absolute path that you configured for file storage in the `Hilary config.js` step
* Ensure that the `server_name` property for the *global administration server* (the one whose current value would be "admin.oae.com") is set to the same value you configured for the global administration host in `/etc/hosts`. **Note:** The `server_name` property for the *user tenant server* further down the configuration file should remain set to "*".

When you have finished making changes to the nginx.conf file, reload Nginx:

```
sudo /usr/local/nginx/sbin/nginx -s reload
```

##### Install NPM dependencies

NPM is the package manager that downloads all the Node.js dependencies on which Hilary relies. To tell NPM to download all the dependencies, run this command in your Hilary directory:

```
npm install -d
```

### Starting the server

Now we're ready to start the app server. You can do so by going into the Hilary directory and running:

```
node app.js | node_modules/.bin/bunyan
```

The server is now running and you can access the administration UI at http://admin.oae.com/!

**Tip:** If you install bunyan as a global depency with `npm install -g bunyan`, you can start the app instead with 'node app | bunyan'.

### Creating your first user tenant

When you start the server, all data schemas will be created for you if they don't already exist. A global administrator user and global administration tenant will be ready for you as well. You can use these to create a new user tenant that hosts the actual OAE user interface.

1. Visit http://admin.oae.com/  (substitute "admin.oae.com" with the administration host you configured in `/etc/hosts`)
2. Log in with username and password: administrator / administrator
3. Click "Create a new tenant"
4. Choose an alias (a short, unique 2-5 character alphanumeric string such as "oae"), and a name of your liking.
5. For the Host field, use the host you configured for your user tenant in `/etc/hosts` (e.g., "tenant1.oae.com")
6. Click "Create new tenant"

That's it! You can now access the user tenant by their host http://tenant1.oae.com and start creating new users.

We're looking forward to seeing your contributions to the OAE project!
<|MERGE_RESOLUTION|>--- conflicted
+++ resolved
@@ -117,11 +117,8 @@
 cd ..
 ```
 
-<<<<<<< HEAD
 You can copy or symlink the `static/css/pad.css` in the `ep_oae` module to `your-etherpad-dir/src/static/custom/pad.css` in order to apply the OAE skin on etherpad.
 
-=======
->>>>>>> 3bab0b2f
 Next, we need to enable websockets as a way of communicating between Etherpad and Hilary. In order to do this, open the settings.json file in your favourite editor and change
 
 ```
@@ -134,22 +131,16 @@
 "socketTransportProtocols" : ["websocket", "xhr-polling", "jsonp-polling", "htmlfile"],
 ```
 
-<<<<<<< HEAD
 You can optionally add the [Etherpad headings plugin](https://github.com/fourplusone/etherpad-plugins/tree/master/ep_headings) which allows you to use HTML headings in your document.
 The installation process is the same as the OAE plugin so it should be installed in the top-level node_modules directory.
 
-=======
->>>>>>> 3bab0b2f
 Now, Etherpad can be started by running the following command:
 
 ```
 bin/run.sh
 ```
-<<<<<<< HEAD
 
 Hilary will also need to be configured to use the correct Etherpad API key. The key can be found (or created) in a plain-text file at `your-etherpad-dir/APIKEY.txt`
-=======
->>>>>>> 3bab0b2f
 
 #### Windows Dependencies
 
