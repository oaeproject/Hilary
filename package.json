--- conflicted
+++ resolved
@@ -23,11 +23,6 @@
     "dox": "latest",
     "express": "latest",
     "helenus": "latest",
-<<<<<<< HEAD
-    "hiredis": "latest",
-    "mkdirp": "latest",
-=======
->>>>>>> 111f5815
     "oae-authentication": "",
     "oae-authz": "",
     "oae-config": "",
