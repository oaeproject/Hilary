--- conflicted
+++ resolved
@@ -1,19 +1,11 @@
 var express = require('express');
 
-<<<<<<< HEAD
 var IO = require('oae-util/lib/io');
 var OAE = require('oae-util/lib/oae');
 var Cassandra = require('oae-util/lib/cassandra');
-=======
-var tenantUtil = require('oae-util/lib/Tenant');
-var cassandra = require('oae-util/lib/cassandra');
+var tenantAPI = require('oae-tenants');
 
 var config = require('./config').config;
-
-
->>>>>>> 8cba3509
-
-var tenantAPI = require('oae-tenants');
 
 /**
  * Start OAE and run the global administrative interface
@@ -54,14 +46,9 @@
         });
     });
 
-<<<<<<< HEAD
-    Cassandra.createKeyspace('oae', function() {
-        OAE.getAvailableModules(function(modules) {
-            for (var m = 0; m < modules.length; m++) {
-                runModuleStore(modules[m]);
-            }
-            startTenants();
-        });
+    // Create Cassandra database.
+    Cassandra.init(config.cassandra, function() {
+        startTenants();
     });
 
 };
@@ -78,8 +65,6 @@
             tenantAPI.startTenant(tenants[t]);
         }
     });
-=======
->>>>>>> 8cba3509
 };
 
 /**
@@ -96,12 +81,4 @@
     });
 };
 
-<<<<<<< HEAD
-startOAE();
-=======
-// Create Cassandra database.
-cassandra.init(config.cassandra);
-
-startOAE([]);
-createNewTenant('cam', 'Cambridge', 2001);
->>>>>>> 8cba3509
+startOAE();